[package]

name = "conrod"
version = "0.5.0"
authors = [
    "Mitchell Nordine <mitchell.nordine@gmail.com>",
    "Sven Nilsen <bvssvni@gmail.com>"
]
keywords = ["ui", "widgets", "immediate-mode", "piston"]
description = "An easy-to-use, immediate-mode, 2D GUI library"
license = "MIT"
readme = "README.md"
repository = "https://github.com/pistondevelopers/conrod.git"
homepage = "https://github.com/pistondevelopers/conrod"


[lib]

name = "conrod"
path = "./src/lib.rs"


[dependencies]
bitflags = "*"
clock_ticks = "0.0.6"
elmesque = "0.3.0"
json_io = "0.1.2"
<<<<<<< HEAD
piston = "0.4.1"
=======
piston = "0.3.0"
>>>>>>> 3fe1ca13
piston2d-graphics = "0.4.0"
num = "*"
rand = "*"
rustc-serialize = "*"
vecmath = "0.1.1"

[dev-dependencies]
find_folder = "0.2.0"
gfx = "0.6.*"
gfx_device_gl = "0.4.*"
piston-viewport = "0.1.0"
<<<<<<< HEAD
piston_window = "0.8.1"
piston2d-gfx_graphics = "0.4.0"
piston2d-opengl_graphics = "0.6.0"
pistoncore-glutin_window = "0.5.0"
=======
piston_window = "0.7.0"
piston2d-gfx_graphics = "0.4.0"
piston2d-opengl_graphics = "0.4.0"
pistoncore-glutin_window = "0.4.0"
>>>>>>> 3fe1ca13
<|MERGE_RESOLUTION|>--- conflicted
+++ resolved
@@ -25,11 +25,7 @@
 clock_ticks = "0.0.6"
 elmesque = "0.3.0"
 json_io = "0.1.2"
-<<<<<<< HEAD
 piston = "0.4.1"
-=======
-piston = "0.3.0"
->>>>>>> 3fe1ca13
 piston2d-graphics = "0.4.0"
 num = "*"
 rand = "*"
@@ -41,14 +37,7 @@
 gfx = "0.6.*"
 gfx_device_gl = "0.4.*"
 piston-viewport = "0.1.0"
-<<<<<<< HEAD
 piston_window = "0.8.1"
 piston2d-gfx_graphics = "0.4.0"
 piston2d-opengl_graphics = "0.6.0"
 pistoncore-glutin_window = "0.5.0"
-=======
-piston_window = "0.7.0"
-piston2d-gfx_graphics = "0.4.0"
-piston2d-opengl_graphics = "0.4.0"
-pistoncore-glutin_window = "0.4.0"
->>>>>>> 3fe1ca13
