[package]

name = "conrod"
<<<<<<< HEAD
version = "0.14.0"
=======
version = "0.14.1"
>>>>>>> 692ce0c6
authors = [
    "Mitchell Nordine <mitchell.nordine@gmail.com>",
    "Sven Nilsen <bvssvni@gmail.com>"
]
keywords = ["ui", "widgets", "immediate-mode", "piston"]
description = "An easy-to-use, immediate-mode, 2D GUI library"
license = "MIT"
readme = "README.md"
repository = "https://github.com/pistondevelopers/conrod.git"
homepage = "https://github.com/pistondevelopers/conrod"
documentation = "http://docs.piston.rs/conrod/conrod/"


[lib]

name = "conrod"
path = "./src/lib.rs"


[dependencies]
bitflags = "*"
clock_ticks = "0.0.6"
elmesque = "0.8.1"
json_io = "0.1.2"
petgraph = "0.1.10"
pistoncore-input = "0.5.0"
piston2d-graphics = "0.9.0"
num = "*"
rand = "*"
rustc-serialize = "*"
vecmath = "0.1.1"

[dev-dependencies]
find_folder = "0.2.0"
gfx = "0.7.0"
gfx_device_gl = "0.5.0"
piston-viewport = "0.1.0"
piston_window = "0.20.0"
piston2d-gfx_graphics = "0.9.0"
piston2d-opengl_graphics = "0.11.0"
pistoncore-glutin_window = "0.12.0"
piston = "0.10.1"
<|MERGE_RESOLUTION|>--- conflicted
+++ resolved
@@ -1,11 +1,7 @@
 [package]
 
 name = "conrod"
-<<<<<<< HEAD
-version = "0.14.0"
-=======
-version = "0.14.1"
->>>>>>> 692ce0c6
+version = "0.15.0"
 authors = [
     "Mitchell Nordine <mitchell.nordine@gmail.com>",
     "Sven Nilsen <bvssvni@gmail.com>"
