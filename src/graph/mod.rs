

use elmesque::{Element, Renderer};
use elmesque::element::layers;
use graphics::Graphics;
use graphics::character::CharacterCache;
use petgraph as pg;
use position::{Depth, Dimensions, Point};
use self::index_map::{IndexMap, GraphIndex};
use std::any::Any;
use std::fmt::Debug;
use widget::{self, Widget, WidgetId};


mod index_map;


/// An alias for our Graph's Node Index.
pub type NodeIndex = pg::graph::NodeIndex<u32>;

/// An alias for our Graph's Edge Index.
type EdgeIndex = pg::graph::EdgeIndex<u32>;

/// The state type that we'll dynamically cast to and from Any for storage within the Cache.
#[derive(Debug)]
pub struct StoredWidget<Sta, Sty>
    where
        Sta: Any + Debug,
        Sty: Any + Debug,
{
    pub state: Sta,
    pub style: Sty,
}

/// A container for storing a Widget's state inside the Cache.
#[derive(Debug)]
pub struct Container {
    /// Dynamically stored widget state.
    pub maybe_state: Option<Box<Any>>,
    /// A unique widget kind identifier.
    pub kind: &'static str,
    /// The dimensions of the Widget's bounding rectangle.
    pub dim: Dimensions,
    /// Centered coords of the widget's position.
    pub xy: Point,
    /// The depth at which the widget will be rendered comparatively to its siblings.
    pub depth: Depth,
    /// The drag state of the Widget.
    pub drag_state: widget::drag::State,
    /// The element used for drawing the widget.
    pub element: Element,
    /// Whether or not the widget has been updated since the last time it was drawn.
    pub has_updated: bool,
    /// The area in which child widgets are placed.
    pub kid_area: widget::KidArea,
    /// Whether or not the widget is a "Floating" widget.
    /// See the `Widget::float` docs for an explanation of what this means.
    pub maybe_floating: Option<widget::Floating>,
    /// Scroll related state (is only `Some` if the widget is scrollable)..
    pub maybe_scrolling: Option<widget::scroll::State>,
}

/// A node within the UI Graph.
#[derive(Debug)]
enum Node {
    /// The root node and starting point for rendering.
    Root,
    /// A widget constructed by a user.
    Widget(Container),
    /// A placeholder node - used in the case that a child is added to the graph before its parent,
    /// this node is used as a "placeholder parent" until the actual parent is added to the graph.
    Placeholder,
}

/// An alias for the petgraph::Graph used within our Ui Graph.
type PetGraph = pg::Graph<Node, (), pg::Directed>;

/// Parts of the graph that are significant when visiting and sorting by depth.
/// The reason a widget and its scrollbar are separate here is because a widget's scrollbar may
/// sometimes appear on *top* of the widget's children.
#[derive(Copy, Clone, Debug, PartialEq, Eq)]
pub enum Visitable {
    /// The index of some widget in the graph.
    Widget(NodeIndex),
    /// The scrollbar for the widget at the given NodeIndex.
    Scrollbar(NodeIndex),
}

/// Stores the dynamic state of a UI tree of Widgets.
#[derive(Debug)]
pub struct Graph {
    /// Cached widget state in a graph whose edges describe the rendering tree and positioning.
    graph: PetGraph,
    /// A map of the UiId to the graph's indices.
    index_map: IndexMap,
    /// The NodeIndex of the root Node.
    root: NodeIndex,
    /// Contains Node indices in order of depth, starting with the deepest.
    /// This is updated at the beginning of the `Graph::draw` method.
    depth_order: Vec<NodeIndex>,
    /// Used for storing indices of "floating" widgets during depth sorting so that they may be
    /// visited after widgets of the root tree.
    floating_deque: Vec<NodeIndex>,
}


impl Container {

    /// Take the widget state from the container and cast it to type W.
    pub fn take_widget_state<W>(&mut self) -> Option<widget::Cached<W>>
        where
            W: Widget,
            W::State: Any + 'static,
            W::Style: Any + 'static,
    {

        let Container {
            ref mut maybe_state,
            dim,
            xy,
            depth,
            drag_state,
            kid_area,
            maybe_floating,
            maybe_scrolling,
            ..
        } = *self;

        maybe_state.take().map(|any_state| {
            let store: Box<StoredWidget<W::State, W::Style>> = any_state.downcast()
                .ok().expect("Failed to downcast from Box<Any> to required widget::Store.");
            let store: StoredWidget<W::State, W::Style> = *store;
            let StoredWidget { state, style } = store;
            widget::Cached {
                state: state,
                style: style,
                dim: dim,
                xy: xy,
                depth: depth,
                drag_state: drag_state,
                kid_area: kid_area,
                maybe_floating: maybe_floating,
                maybe_scrolling: maybe_scrolling,
            }
        })
    }

}


impl Graph {

    /// Construct a new Graph with the given capacity.
    pub fn with_capacity(capacity: usize) -> Graph {
        let mut graph = PetGraph::with_capacity(capacity, capacity);
        let root = graph.add_node(Node::Root);
        Graph {
            graph: graph,
            index_map: IndexMap::with_capacity(capacity),
            root: root,
            depth_order: Vec::with_capacity(capacity),
            floating_deque: Vec::with_capacity(capacity),
        }
    }

    /// If there is a Widget for the given index, return a reference to it.
    pub fn get_widget<I: GraphIndex>(&self, idx: I) -> Option<&Container> {
        let Graph { ref index_map, ref graph, .. } = *self;
        index_map.to_node_index(idx).and_then(|idx| match &graph[idx] {
            &Node::Widget(ref container) => Some(container),
            &Node::Placeholder => None,
            _ => unreachable!(),
        })
    }

    /// If there is a Widget for the given Id, return a mutable reference to it.
    pub fn get_widget_mut<I: GraphIndex>(&mut self, idx: I) -> Option<&mut Container> {
        let Graph { ref index_map, ref mut graph, .. } = *self;
        index_map.to_node_index(idx).and_then(move |idx| match &mut graph[idx] {
            &mut Node::Widget(ref mut container) => Some(container),
            &mut Node::Placeholder => None,
            _ => unreachable!(),
        })
    }

    /// Return the id of the parent for the widget at the given index.
    pub fn parent_of<I, J>(&self, idx: I) -> Option<J> where
        I: GraphIndex,
        J: GraphIndex,
    {
        self.index_map.to_node_index(idx).and_then(|idx| {
            self.graph.neighbors_directed(idx, pg::Incoming).next()
                .and_then(|parent_idx| J::from_idx(parent_idx, &self.index_map))
        })
    }

    /// Returns whether or not the graph contains a widget with the given ID.
    pub fn contains<I: GraphIndex>(&self, idx: I) -> bool {
        self.index_map.to_node_index(idx).is_some()
    }


    /// If the given Point is currently on a Widget, return an index to that widget.
    pub fn pick_widget<I: GraphIndex>(&self, xy: Point) -> Option<I> {
        let Graph { ref depth_order, ref graph, ref index_map, .. } = *self;
        depth_order.iter().rev().find(|&&idx| {
            if let Some(&Node::Widget(ref container)) = graph.node_weight(idx) {
                if ::utils::is_over_rect(container.xy, xy, container.dim) {
                    return true
                }
            }
            false
        }).map(|&idx| I::from_idx(idx, index_map).expect("No matching index"))
    }


    /// Set the parent for the given Widget Id.
    /// This method clears all other incoming edges and ensures that the widget only has a single
    /// parent (incoming edge). This means we can be sure of retaining a tree structure.
    pub fn set_parent_for_widget<I, P>(&mut self, idx: I, maybe_parent_idx: Option<P>) where
        I: GraphIndex,
        P: GraphIndex,
    {
        let Graph { ref mut graph, ref mut index_map, root, .. } = *self;
        let node_idx = index_map.to_node_index(idx).expect("No NodeIndex for given GraphIndex");
        // If no parent id was given, we will set the root as the parent.
        let parent_node_idx = match maybe_parent_idx {
            Some(parent_idx) => match index_map.to_node_index(parent_idx) {
                Some(parent_node_idx) => parent_node_idx,
                // Add a temporary node to the graph at the given parent index so that we can add
                // the edge even in the parent widget's absense. The temporary node should be
                // replaced by the proper widget when it is updated later in the cycle.
                None => {
                    // We *know* that this must be a WidgetId as `.to_node_indx` returned None.
                    let parent_widget_id = parent_idx.expect_widget_id();
                    // Add a placeholder node to act as a parent until the actual parent is placed.
                    let parent_node_idx = graph.add_node(Node::Placeholder);
                    index_map.insert(parent_widget_id, parent_node_idx);
                    parent_node_idx
                },
            },
            None => root,
        };

        // Check to see if the node already has some parent.
        // Remove the parent if it's not the same as our new parent_node_idx.
        // Keep it if it's the one we want.
        let mut incoming_edges = graph.walk_edges_directed(node_idx, pg::Incoming);
        let mut already_connected = false;
        // Note that we only need to check for *one* parent as there can only ever be one parent
        // per node. We know this, as this method is the only public method that adds edges.
        if let Some((in_edge_idx, in_node_idx)) = incoming_edges.next_neighbor(graph) {
            if in_node_idx == parent_node_idx {
                already_connected = true;
            } else {
                graph.remove_edge(in_edge_idx);
            }
        }

        // If we don't already have an incoming edge from the requested parent, add one.
        if !already_connected {
            graph.add_edge(parent_node_idx, node_idx, ());

            // We can't allow the new connection to cause a cycle.
            if let Some(parent_idx) = maybe_parent_idx {
                if pg::algo::is_cyclic_directed(graph) {
                    panic!("Adding widget (WidgetId: {:?}, NodeIndex: {:?}) with the given \
                            parent (WidgetId: {:?}, NodeIndex: {:?}) caused a cycle within the \
                            Ui Graph.\n{:?}", idx, node_idx, parent_idx, parent_node_idx, graph);
                }
            }
        }
    }


    /// The box that bounds the widget with the given ID as well as all its widget kids.
    /// Bounds are given as (max y, min y, min x, max x) from the given target xy position.
    /// If no target xy is given, the bounds will be given relative to the centre of the widget.
    pub fn bounding_box(&self,
                        target_xy: Option<Point>,
                        id: WidgetId) -> Option<(Scalar, Scalar, Scalar, Scalar)>
    {
        let Graph { ref graph, ref index_map, .. } = *self;

        if let Some(idx) = index_map.get_node_index(id) {
            if let &Widget(ref container) = graph[idx] {

                let (dim, xy) = (container.dim, container.xy);
                let target_xy = target_xy.unwrap_or(xy);
                let bounds = {
                    let x_diff = xy[0] - target_xy[0];
                    let y_diff = xy[1] - target_xy[1];
                    let half_w = dim[0] / 2.0;
                    let half_h = dim[1] / 2.0;
                    let top_y = y_diff + half_h;
                    let bottom_y = -y_diff - half_h;
                    let left_x = -x_diff - half_w;
                    let right_x = x_diff + half_w;
                    (top_y, bottom_y, left_x, right_x)
                };

                // Filter the neighbours so only widget kids' xy and dim are produced.
                let mut kids = graph.neighbors_directed(idx, pg::Outgoing)
                    .filter_map(|kid_idx| self.bounding_box(Some(target_xy), kid_idx));

                return Some(kids.fold(bounds, |max_bounds, kid_bounds| {

                    // max y, min y, min x, max x.
                    type Bounds = (Scalar, Scalar, Scalar, Scalar);

                    // Returns the bounds for the two given sets of bounds.
                    fn max_bounds(a: Bounds, b: Bounds) -> Bounds {
                        use std::cmp::{min, max};
                        (max(a.0, b.0), min(a.1, b.1), min(a.2, b.2), max(a.3, b.3))
                    }

                    max_bounds(max_bounds, kid_bounds)
                }));
            }
        }

        None
    }


    /// Add a widget to the Graph.
    ///
    /// If a WidgetId is given, create a mapping within the index_map.
    ///
    /// Set the parent of the new widget with the given parent index (or `root` if no parent
    /// index is given). Return the NodeIndex for the Widget's position within the Graph.
    pub fn add_widget<I: GraphIndex>(&mut self,
                                     container: Container,
                                     maybe_id: Option<WidgetId>,
                                     maybe_parent_idx: Option<I>) -> NodeIndex
    {
        let node_idx = self.graph.add_node(Node::Widget(container));
        if let Some(id) = maybe_id {
            self.index_map.insert(id, node_idx);
        }
        self.set_parent_for_widget(node_idx, maybe_parent_idx);
        node_idx
    }


    /// Update the state of the widget with the given WidgetId.
    /// If there is no widget for the given WidgetId, add it to the graph.
    pub fn update_widget<I, W>(&mut self,
                               id: WidgetId,
                               maybe_parent_idx: Option<I>,
                               kind: &'static str,
                               cached: widget::Cached<W>,
                               maybe_new_element: Option<Element>)
        where
            I: GraphIndex,
            W: Widget,
            W::State: 'static,
            W::Style: 'static,
    {

        // Destructure the members from the Cached.
        let widget::Cached {
            state,
            style,
            xy,
            dim,
            depth,
            drag_state,
            kid_area,
            maybe_floating,
            maybe_scrolling,
        } = cached;

        let stored: StoredWidget<W::State, W::Style> =
            StoredWidget { state: state, style: style };

        // Construct a new container. This is used if:
        // - There is not yet any node matching the given ID or
        // - The node at the given ID is a placeholder.
        let new_container = |stored: StoredWidget<W::State, W::Style>,
                             maybe_new_element: Option<Element>| {
            Container {
                maybe_state: Some(Box::new(stored)),
                kind: kind,
                xy: xy,
                dim: dim,
                depth: depth,
                drag_state: drag_state,
                element: maybe_new_element.unwrap_or_else(|| ::elmesque::element::empty()),
                has_updated: true,
                kid_area: kid_area,
                maybe_floating: maybe_floating,
                maybe_scrolling: maybe_scrolling,
            }
        };

        match self.contains(id) {

            // If there is no Widget for the given ID we need to add one.
            false => {
                let container = new_container(stored, maybe_new_element);
                self.add_widget(container, Some(id), maybe_parent_idx);
            },

            // If we already have a Widget for the given ID, we need to update it.
            true => {
                self.set_parent_for_widget(id, maybe_parent_idx);

                // We can unwrap here because we know that there is a matching index.
                let node_idx = self.index_map.get_node_index(id)
                    .expect("No matching NodeIndex");

                match &mut self.graph[node_idx] {

                    // If the node is currently a placeholder, construct the widget variant.
                    node @ &mut Node::Placeholder => {
                        let container = new_container(stored, maybe_new_element);
                        *node = Node::Widget(container);
                    },

                    // Otherwise, update the container that already exists.
                    &mut Node::Widget(ref mut container) => {
                        // If the container already exists with the state of some other kind of
                        // widget, we can assume there's been a mistake with the given Id.
                        if container.kind != kind && container.kind != "EMPTY" {
                            panic!("A widget of a different kind already exists at the given UiId \
                                    ({:?}). You tried to insert a {:?}, however the existing \
                                    widget is a {:?}. Check your widgets' `UiId`s for errors.",
                                    id, &kind, container.kind);
                        }

                        container.maybe_state = Some(Box::new(stored));
                        container.kind = kind;
                        container.xy = xy;
                        container.dim = dim;
                        container.depth = depth;
                        container.drag_state = drag_state;
                        container.has_updated = true;
                        container.kid_area = kid_area;
                        container.maybe_floating = maybe_floating;
                        container.maybe_scrolling = maybe_scrolling;
                        if let Some(new_element) = maybe_new_element {
                            container.element = new_element;
                        }
                    },

                    // The node that we're updating should only be either a Placeholder or a Widget.
                    _ => unreachable!(),
                }
            },

        };
    }


    /// Draw all widgets within the entire Graph.
    ///
    /// The order in which we will draw all widgets will be a akin to a depth-first search, where
    /// the branches with the highest `depth` are drawn first (unless the branch is on a captured
    /// widget, which will always be drawn last).
    pub fn draw<'a, C, G>(&mut self,
                          maybe_captured_mouse: Option<WidgetId>,
                          maybe_captured_keyboard: Option<WidgetId>,
                          renderer: &mut Renderer<'a, C, G>) where
        C: CharacterCache,
        G: Graphics<Texture = C::Texture>,
    {                   
        self.prepare_to_draw(maybe_captured_mouse, maybe_captured_keyboard);

        // Draw the widgets in order of depth (starting with the deepest).
        for &idx in self.depth_order.iter() {
            if let &mut Node::Widget(ref mut container) = &mut self.graph[idx] {
                if container.has_updated {
                    container.element.draw(renderer);
                    container.has_updated = false;
                }
            }
        }
    }
    
    /// Return an `elmesque::Element` containing all widgets within the entire Graph.
    ///
    /// The order in which we will draw all widgets will be a akin to a depth-first search, where
    /// the branches with the highest `depth` are drawn first (unless the branch is on a captured
    /// widget, which will always be drawn last).
    pub fn element(&mut self,
                   maybe_captured_mouse: Option<WidgetId>,
                   maybe_captured_keyboard: Option<WidgetId>) -> Element
    {
        self.prepare_to_draw(maybe_captured_mouse, maybe_captured_keyboard);

        let Graph {
            ref mut graph,
            ref mut depth_order,
            ..
        } = *self;

        let elements = depth_order.iter().filter_map(|&idx| {
            if let &mut Node::Widget(ref mut container) = &mut graph[idx] {
                if container.has_updated {
                    container.has_updated = false;
                    return Some(container.element.clone());
                }
            }
            None
        }).collect();
        layers(elements)
    }

    // Helper method for logic shared between draw() and element().
    fn prepare_to_draw(&mut self,
                       maybe_captured_mouse: Option<WidgetId>,
                       maybe_captured_keyboard: Option<WidgetId>)
    {
        let Graph {
            ref mut graph,
            ref index_map,
            root,
            ref mut depth_order,
            ref mut floating_deque,
            ..
        } = *self;

        // Ensure that the depth order is up to date.
        update_depth_order(root,
                           maybe_captured_mouse.and_then(|i| index_map.get_node_index(i)),
                           maybe_captured_keyboard.and_then(|i| index_map.get_node_index(i)),
                           graph,
                           depth_order,
                           floating_deque);
<<<<<<< HEAD

        // Draw the widgets in order of depth (starting with the deepest).
        for &visitable in depth_order.iter() {
            match visitable {
                Visitable::Widget(idx) => {
                    if let &mut Node::Widget(ref mut container) = &mut graph[idx] {
                        if container.has_updated {
                            container.element.draw(renderer);
                            container.has_updated = false;
                        }
                    }
                },
                Visitable::Scrollbar(idx) => {
                    if let &Node::Widget(ref container) = &graph[idx] {
                        if let Some(scrolling) = container.maybe_scrolling {
                            let element = widget::scroll::element(container.kid_area, scrolling);
                            element.draw(renderer);
                        }
                    }
                },
            }
        }
=======
>>>>>>> a5cd0494
    }
}

/// Update the depth_order (starting with the deepest) for all nodes in the graph.
/// The floating_deque is a pre-allocated deque used for collecting the floating widgets during
/// visiting so that they may be drawn last.
fn update_depth_order(root: NodeIndex,
                      maybe_captured_mouse: Option<NodeIndex>,
                      maybe_captured_keyboard: Option<NodeIndex>,
                      graph: &PetGraph,
                      depth_order: &mut Vec<Visitable>,
                      floating_deque: &mut Vec<NodeIndex>)
{

    // Clear the buffers and ensure they've enough memory allocated.
    let num_nodes = graph.node_count();
    depth_order.clear();
    depth_order.reserve(num_nodes);
    floating_deque.clear();
    floating_deque.reserve(num_nodes);

    // Visit each node in order of depth and add their indices to depth_order.
    // If the widget is floating, then store it in the floating_deque instead.
    visit_by_depth(root,
                   maybe_captured_mouse,
                   maybe_captured_keyboard,
                   graph,
                   depth_order,
                   floating_deque);

    // Sort the floating widgets so that the ones clicked last come last.
    floating_deque.sort_by(|&a, &b| match (&graph[a], &graph[b]) {
        (&Node::Widget(ref a), &Node::Widget(ref b)) => {
            let a_floating = a.maybe_floating.expect("Not floating");
            let b_floating = b.maybe_floating.expect("Not floating");
            a_floating.time_last_clicked.cmp(&b_floating.time_last_clicked)
        },
        _ => ::std::cmp::Ordering::Equal,
    });

    // Visit all of the floating widgets last.
    while !floating_deque.is_empty() {
        let idx = floating_deque.remove(0);
        visit_by_depth(idx,
                       maybe_captured_mouse,
                       maybe_captured_keyboard,
                       graph,
                       depth_order,
                       floating_deque);
    }
}


/// Recursive function for visiting all nodes within the graph
fn visit_by_depth(idx: NodeIndex,
                  maybe_captured_mouse: Option<NodeIndex>,
                  maybe_captured_keyboard: Option<NodeIndex>,
                  graph: &PetGraph,
                  depth_order: &mut Vec<NodeIndex>,
                  floating_deque: &mut Vec<NodeIndex>)
{
    // First, store the index of the current node.
    match &graph[idx] {
        &Node::Widget(ref container) if container.has_updated =>
            depth_order.push(Visitable::Widget(idx)),
        &Node::Root => (),
        // If the node is neither an updated widget or the Root, we are done with this branch.
        _ => return,
    }

    // Sort the children of the current node by their `.depth` members.
    // FIXME: We should remove these allocations by storing a `child_sorter` buffer in each Widget
    // node (perhaps in the `Container`).
    let mut child_sorter: Vec<NodeIndex> = graph.neighbors_directed(idx, pg::Outgoing).collect();
    child_sorter.sort_by(|&a, &b| {
        use std::cmp::Ordering;
        if Some(a) == maybe_captured_mouse || Some(a) == maybe_captured_keyboard {
            Ordering::Greater
        } else if let (&Node::Widget(ref a), &Node::Widget(ref b)) = (&graph[a], &graph[b]) {
            b.depth.partial_cmp(&a.depth).expect("Depth was NaN!")
        } else {
            Ordering::Equal
        }
    });

    // Then, visit each of the child widgets. If we come across any floating widgets, we'll store
    // those in the floating deque so that we can visit them following the current tree.
    for child_idx in child_sorter.into_iter() {

        // Determine whether or not the node is a floating widget.
        let maybe_is_floating = match graph.node_weight(child_idx) {
            Some(&Node::Widget(ref container)) => Some(container.maybe_floating.is_some()),
            _                                  => None,
        };

        // Store floating widgets int he floating_deque for visiting after the current tree.
        match maybe_is_floating {
            Some(true) => floating_deque.push(child_idx),
            _          => visit_by_depth(child_idx,
                                         maybe_captured_mouse,
                                         maybe_captured_keyboard,
                                         graph,
                                         depth_order,
                                         floating_deque),
        }
    }

    // If the widget is scrollable, we should add its scrollbar to the visit order also.
    if let &Node::Widget(ref container) = &graph[idx] {
        if container.maybe_scrolling.is_some() {
            depth_order.push(Visitable::Scrollbar(idx));
        }
    }
}


impl ::std::ops::Index<WidgetId> for Graph {
    type Output = Container;
    fn index<'a>(&'a self, id: WidgetId) -> &'a Container {
        self.get_widget(id).expect("No Widget matching the given ID")
    }
}

impl ::std::ops::IndexMut<WidgetId> for Graph {
    fn index_mut<'a>(&'a mut self, id: WidgetId) -> &'a mut Container {
        self.get_widget_mut(id).expect("No Widget matching the given ID")
    }
}
<|MERGE_RESOLUTION|>--- conflicted
+++ resolved
@@ -528,7 +528,6 @@
                            graph,
                            depth_order,
                            floating_deque);
-<<<<<<< HEAD
 
         // Draw the widgets in order of depth (starting with the deepest).
         for &visitable in depth_order.iter() {
@@ -551,8 +550,6 @@
                 },
             }
         }
-=======
->>>>>>> a5cd0494
     }
 }
 
