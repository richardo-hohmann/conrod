--- conflicted
+++ resolved
@@ -339,18 +339,6 @@
         }
     }
 
-<<<<<<< HEAD
-    /// Draw the `Ui` in its current state.
-    /// - The order of drawing is as follows:
-    ///     1. Canvas splits.
-    ///     2. Widgets on Canvas splits.
-    ///     3. Floating Canvasses.
-    ///     4. Widgets on Floating Canvasses.
-    /// - Widgets are sorted by capturing and then render depth (depth first).
-    /// - Construct the elmesque `Renderer` for rendering the elm `Element`s.
-    /// - Render all widgets.
-=======
-
     /// Set the number of frames that the `Ui` should draw in the case that `needs_redraw` is
     /// called. The default is `3` (see the SAFE_REDRAW_COUNT docs for details).
     pub fn set_num_redraw_frames(&mut self, num_frames: u8) {
@@ -394,7 +382,6 @@
     /// See the `Graph::draw` method for more details on how Widgets are drawn.
     /// See the `graph::update_visit_order` function for details on how the render order is
     /// determined.
->>>>>>> 547334c3
     pub fn draw<G>(&mut self, context: Context, graphics: &mut G)
         where
             C: CharacterCache,
@@ -408,13 +395,6 @@
         let Ui {
             ref mut widget_graph,
             ref glyph_cache,
-<<<<<<< HEAD
-            ..
-        } = *self;
-
-=======
-            maybe_captured_mouse,
-            maybe_captured_keyboard,
             ref mut maybe_background_color,
             ref mut redraw_count,
             ..
@@ -425,17 +405,6 @@
             ::graphics::clear(color.to_fsa(), graphics);
         }
 
-        let maybe_captured_mouse = match maybe_captured_mouse {
-            Some(Capturing::Captured(id)) => Some(id),
-            _                             => None,
-        };
-
-        let maybe_captured_keyboard = match maybe_captured_keyboard {
-            Some(Capturing::Captured(id)) => Some(id),
-            _                             => None,
-        };
-
->>>>>>> 547334c3
         // Construct the elmesque Renderer for rendering the Elements.
         let mut ref_mut_character_cache = glyph_cache.0.borrow_mut();
         let character_cache = ref_mut_character_cache.deref_mut();
